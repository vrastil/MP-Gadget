#ifndef PROTO_H
#define PROTO_H

void report_VmRSS(void);

#ifdef MPISENDRECV_CHECKSUM
int MPI_Check_Sendrecv(void *sendbuf, int sendcount, MPI_Datatype sendtype,
                       int dest, int sendtag, void *recvbufreal, int recvcount,
                       MPI_Datatype recvtype, int source, int recvtag, MPI_Comm comm, MPI_Status * status);
#define MPI_Sendrecv MPI_Check_Sendrecv
#endif

#ifdef MPISENDRECV_SIZELIMIT
int MPI_Sizelimited_Sendrecv(void *sendbuf, int sendcount, MPI_Datatype sendtype,
			     int dest, int sendtag, void *recvbuf, int recvcount,
			     MPI_Datatype recvtype, int source, int recvtag, MPI_Comm comm, MPI_Status * status);
#define MPI_Sendrecv MPI_Sizelimited_Sendrecv
#endif

int drift_particle_full(int i, int time1, int blocking);
void drift_particle(int i, int time1);
void lock_particle_if_not(int i, MyIDType id);
void unlock_particle_if_not(int i, MyIDType id);

int ShouldWeDoDynamicUpdate(void);

void write_cpu_log(void);

void do_the_kick(int i, int tstart, int tend, int tcurrent);


void x86_fix(void) ;

void blackhole_accretion(void);
void blackhole_make_one(int index);

int  blackhole_compare_key(const void *a, const void *b);

<<<<<<< HEAD
void fof_fof(int num);

=======
>>>>>>> 52faf47e
double get_random_number(MyIDType id);
void set_random_numbers(void);

int data_index_compare(const void *a, const void *b);

void mysort_dataindex(void *b, size_t n, size_t s, int (*cmp) (const void *, const void *));

size_t my_fwrite(void *ptr, size_t size, size_t nmemb, FILE * stream);
size_t my_fread(void *ptr, size_t size, size_t nmemb, FILE * stream);

double density_decide_hsearch(int targettype, double h);

size_t sizemax(size_t a, size_t b);

void reconstruct_timebins(void);

void catch_abort(int sig);
void catch_fatal(int sig);
void terminate_processes(void);
void enable_core_dumps_and_fpu_exceptions(void);
void write_pid_file(void);

void move_particles(int time1);

void find_next_sync_point_and_drift(void);
void find_dt_displacement_constraint(double hfac);

void set_units_sfr(void);

void allocate_memory(void);
void begrun(void);
void check_omega(void);
void close_outputfiles(void);
void compute_accelerations(int mode);
void compute_global_quantities_of_system(void);
void construct_timetree(void);
void cooling_and_starformation(void);
void cooling_only(void);
void density(void);
void do_box_wrapping(void);
void domain_Decomposition(void);
void energy_statistics(void);

void every_timestep_stuff(void);

int find_next_outputtime(int time);
void free_memory(void);
void set_global_time(double newtime);
void advance_and_find_timesteps(void);
int get_timestep(int p, double *a, int flag);
int get_timestep_bin(int ti_step);

double get_starformation_rate(int i);
void gravity_tree(void);
void hydro_force(void);
void init(void);
void init_clouds(void);
void integrate_sfr(void);
void open_outputfiles(void);
void peano_hilbert_order(void);
int read_outputlist(char *fname);
void read_parameter_file(char *fname);
void reorder_gas(void);
void reorder_particles(void);
void restart(int mod);
void run(void);
void savepositions(int num, int reason);
double second(void);
void set_softenings(void);
void set_units(void);
void setup_smoothinglengths(void);

void sumup_large_ints(int n, int *src, int64_t *res);
void sumup_longs(int n, int64_t *src, int64_t *res);
int64_t count_to_offset(int64_t countLocal);
int64_t count_sum(int64_t countLocal);

int MPI_Alltoallv_sparse(void *sendbuf, int *sendcnts, int *sdispls,
        MPI_Datatype sendtype, void *recvbuf, int *recvcnts,
        int *rdispls, MPI_Datatype recvtype, MPI_Comm comm);

static inline int atomic_fetch_and_add(int * ptr, int value) {
    int k;
#if _OPENMP >= 201107
#pragma omp atomic capture
    {
      k = (*ptr);
      (*ptr)+=value;
    }
#else
#ifdef OPENMP_USE_SPINLOCK
    k = __sync_fetch_and_add(ptr, value);
#else /* non spinlock*/
#pragma omp critical
    {
      k = (*ptr);
      (*ptr)+=value;
    }
#endif
#endif
    return k;
}
static inline int atomic_add_and_fetch(int * ptr, int value) {
    int k;
#if _OPENMP >= 201107
#pragma omp atomic capture
    {
      (*ptr)+=value;
      k = (*ptr);
    }
#else
#ifdef OPENMP_USE_SPINLOCK
    k = __sync_add_and_fetch(ptr, value);
#else /* non spinlock */
#pragma omp critical
    {
      (*ptr)+=value;
      k = (*ptr);
    }
#endif
#endif
    return k;
}

double timediff(double t0, double t1);

double get_hydrokick_factor(int time0, int time1);
double get_gravkick_factor(int time0, int time1);
double drift_integ(double a, void *param);
double gravkick_integ(double a, void *param);
double hydrokick_integ(double a, void *param);
void init_drift_table(void);
double get_drift_factor(int time0, int time1);
double measure_time(void);

void long_range_init(void);
void long_range_force(void);

void readjust_timebase(double TimeMax_old, double TimeMax_new);

#ifdef LIGHTCONE
void lightcone_init();
void lightcone_cross(int p, double oldpos[3]);
void lightcone_set_time(double a);
#endif
#endif //PROTO_H<|MERGE_RESOLUTION|>--- conflicted
+++ resolved
@@ -36,11 +36,6 @@
 
 int  blackhole_compare_key(const void *a, const void *b);
 
-<<<<<<< HEAD
-void fof_fof(int num);
-
-=======
->>>>>>> 52faf47e
 double get_random_number(MyIDType id);
 void set_random_numbers(void);
 
@@ -112,6 +107,7 @@
 void set_softenings(void);
 void set_units(void);
 void setup_smoothinglengths(void);
+void fof_fof(int num);
 
 void sumup_large_ints(int n, int *src, int64_t *res);
 void sumup_longs(int n, int64_t *src, int64_t *res);
