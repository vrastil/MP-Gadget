#include <mpi.h>
#include <stdio.h>
#include <stdlib.h>
#include <string.h>
#include <math.h>
#include <sys/types.h>
#include <sys/stat.h>
#include <unistd.h>
#include <gsl/gsl_rng.h>


#include "allvars.h"
#include "densitykernel.h"
#include "proto.h"
#include "cosmology.h"
#include "petaio.h"

#include "config.h"

/*! \file begrun.c
 *  \brief initial set-up of a simulation run
 *
 *  This file contains various functions to initialize a simulation run. In
 *  particular, the parameterfile is read in and parsed, the initial
 *  conditions or restart files are read, and global variables are initialized
 *  to their proper values.
 */



/*! This function performs the initial set-up of the simulation. First, the
 *  parameterfile is set, then routines for setting units, reading
 *  ICs/restart-files are called, auxialiary memory is allocated, etc.
 */
void begrun(void)
{
    struct global_data_all_processes all;

    if(ThisTask == 0)
    {
        /*    printf("\nThis is P-Gadget, version `%s', svn-revision `%s'.\n", GADGETVERSION, svn_version()); */
        printf("\nThis is P-Gadget, version %s.\n", GADGETVERSION);
        printf("\nRunning on %d MPIs .\n", NTask);
        printf("\nRunning on %d Threads.\n", omp_get_max_threads());
        printf("\nCode was compiled with settings:\n %s\n", COMPILETIMESETTINGS);
        printf("\nSize of particle structure       %td  [bytes]\n",sizeof(struct particle_data));
        printf("\nSize of blackhole structure       %td  [bytes]\n",sizeof(struct bh_particle_data));
        printf("\nSize of sph particle structure   %td  [bytes]\n",sizeof(struct sph_particle_data));
    }

#if defined(X86FIX) && defined(SOFTDOUBLEDOUBLE)
    x86_fix();			/* disable 80bit treatment of internal FPU registers in favour of proper IEEE 64bit double precision arithmetic */
#endif

    read_parameter_file(ParameterFile);	/* ... read in parameters for this run */

    mymalloc_init();
    walltime_init(&All.CT);
    petaio_init();


#ifdef DEBUG
    write_pid_file();
    enable_core_dumps_and_fpu_exceptions();
#endif

    set_units();


#ifdef COOLING
    set_global_time(All.TimeBegin);
    InitCool();
#endif

#if defined(SFR)
    init_clouds();
#endif

#ifdef LIGHTCONE
    lightcone_init();
#endif

    boxSize = All.BoxSize;
    boxHalf = 0.5 * All.BoxSize;
    inverse_boxSize = 1. / boxSize;

#ifdef TIME_DEP_ART_VISC
    All.ViscSource = All.ViscSource0 / log((GAMMA + 1) / (GAMMA - 1));
    All.DecayTime = 1 / All.DecayLength * sqrt((GAMMA - 1) / 2 * GAMMA);
#endif

    random_generator = gsl_rng_alloc(gsl_rng_ranlxd1);

    gsl_rng_set(random_generator, 42);	/* start-up seed */

    if(RestartFlag != 3 && RestartFlag != 4)
        long_range_init();

#ifdef EOS_DEGENERATE
    eos_init(All.EosTable, All.EosSpecies);
#endif

    All.TimeLastRestartFile = 0;

    if(RestartFlag == 0 || RestartFlag == 2 || RestartFlag == 3 || RestartFlag == 4 || RestartFlag == 5)
    {
        set_random_numbers();

        init();			/* ... read in initial model */
    }
    else
    {
        all = All;		/* save global variables. (will be read from restart file) */

        restart(RestartFlag);	/* ... read restart file. Note: This also resets 
                                   all variables in the struct `All'. 
                                   However, during the run, some variables in the parameter
                                   file are allowed to be changed, if desired. These need to 
                                   copied in the way below.
Note:  All.PartAllocFactor is treated in restart() separately.  
*/

#ifdef _OPENMP
        /* thus we will used the new NumThreads of this run */
        All.NumThreads = all.NumThreads;
#endif
        All.MinSizeTimestep = all.MinSizeTimestep;
        All.MaxSizeTimestep = all.MaxSizeTimestep;
        All.BufferSize = all.BufferSize;
        All.TimeLimitCPU = all.TimeLimitCPU;
        All.TimeBetSnapshot = all.TimeBetSnapshot;
        All.TimeBetStatistics = all.TimeBetStatistics;
        All.CpuTimeBetRestartFile = all.CpuTimeBetRestartFile;
        All.ErrTolIntAccuracy = all.ErrTolIntAccuracy;
        All.MinGasHsmlFractional = all.MinGasHsmlFractional;
        All.MaxRMSDisplacementFac = all.MaxRMSDisplacementFac;

        All.ErrTolForceAcc = all.ErrTolForceAcc;
        All.TypeOfTimestepCriterion = all.TypeOfTimestepCriterion;
        All.TypeOfOpeningCriterion = all.TypeOfOpeningCriterion;
        All.NumWritersPerSnapshot = all.NumWritersPerSnapshot;
        All.TreeDomainUpdateFrequency = all.TreeDomainUpdateFrequency;

        All.OutputListOn = all.OutputListOn;
        All.CourantFac = all.CourantFac;

        All.OutputListLength = all.OutputListLength;
        memcpy(All.OutputListTimes, all.OutputListTimes, sizeof(double) * All.OutputListLength);
        memcpy(All.OutputListFlag, all.OutputListFlag, sizeof(char) * All.OutputListLength);

#ifdef TIME_DEP_ART_VISC
        All.ViscSource = all.ViscSource;
        All.ViscSource0 = all.ViscSource0;
        All.DecayTime = all.DecayTime;
        All.DecayLength = all.DecayLength;
        All.AlphaMin = all.AlphaMin;
#endif

        strcpy(All.OutputListFilename, all.OutputListFilename);
        strcpy(All.OutputDir, all.OutputDir);
        strcpy(All.RestartFile, all.RestartFile);
        strcpy(All.EnergyFile, all.EnergyFile);
        strcpy(All.InfoFile, all.InfoFile);
        strcpy(All.CpuFile, all.CpuFile);
        strcpy(All.TimingsFile, all.TimingsFile);
        strcpy(All.SnapshotFileBase, all.SnapshotFileBase);

#ifdef EOS_DEGENERATE
        strcpy(All.EosTable, all.EosTable);
        strcpy(All.EosSpecies, all.EosSpecies);
#endif

        if(All.TimeMax != all.TimeMax)
            readjust_timebase(All.TimeMax, all.TimeMax);

#ifdef NO_TREEDATA_IN_RESTART
        /* if this is not activated, the tree was stored in the restart-files,
           which also allocated the storage for it already */

        /* ensures that domain reconstruction will be done and new tree will be constructed */
        All.NumForcesSinceLastDomainDecomp = (int64_t) (1 + All.TotNumPart * All.TreeDomainUpdateFrequency);
#endif
    }

    open_outputfiles();

    reconstruct_timebins();

#ifdef TWODIMS
    int i;

    for(i = 0; i < NumPart; i++)
    {
        P[i].Pos[2] = 0;
        P[i].Vel[2] = 0;

        P[i].GravAccel[2] = 0;

        if(P[i].Type == 0)
        {
            SPHP(i).VelPred[2] = 0;
            SPHP(i).a.HydroAccel[2] = 0;
        }
    }
#endif


    init_drift_table();

    if(RestartFlag == 2)
        All.Ti_nextoutput = find_next_outputtime(All.Ti_Current + 100);
    else
        All.Ti_nextoutput = find_next_outputtime(All.Ti_Current);


    All.TimeLastRestartFile = 0;
}




/*! Computes conversion factors between internal code units and the
 *  cgs-system.
 */
void set_units(void)
{
    double meanweight;

    All.UnitTime_in_s = All.UnitLength_in_cm / All.UnitVelocity_in_cm_per_s;
    All.UnitTime_in_Megayears = All.UnitTime_in_s / SEC_PER_MEGAYEAR;

    if(All.GravityConstantInternal == 0)
        All.G = GRAVITY / pow(All.UnitLength_in_cm, 3) * All.UnitMass_in_g * pow(All.UnitTime_in_s, 2);
    else
        All.G = All.GravityConstantInternal;
    All.UnitDensity_in_cgs = All.UnitMass_in_g / pow(All.UnitLength_in_cm, 3);
    All.UnitPressure_in_cgs = All.UnitMass_in_g / All.UnitLength_in_cm / pow(All.UnitTime_in_s, 2);
    All.UnitCoolingRate_in_cgs = All.UnitPressure_in_cgs / All.UnitTime_in_s;
    All.UnitEnergy_in_cgs = All.UnitMass_in_g * pow(All.UnitLength_in_cm, 2) / pow(All.UnitTime_in_s, 2);

    /* convert some physical input parameters to internal units */

    All.Hubble = HUBBLE * All.UnitTime_in_s;

    if(ThisTask == 0)
    {
        printf("\nHubble (internal units) = %g\n", All.Hubble);
        printf("G (internal units) = %g\n", All.G);
        printf("UnitMass_in_g = %g \n", All.UnitMass_in_g);
        printf("UnitTime_in_s = %g \n", All.UnitTime_in_s);
        printf("UnitVelocity_in_cm_per_s = %g \n", All.UnitVelocity_in_cm_per_s);
        printf("UnitDensity_in_cgs = %g \n", All.UnitDensity_in_cgs);
        printf("UnitEnergy_in_cgs = %g \n", All.UnitEnergy_in_cgs);
        printf("Radiation density Omega_R = %g\n",OMEGAR);

        printf("\n");
    }

    meanweight = 4.0 / (1 + 3 * HYDROGEN_MASSFRAC);	/* note: assuming NEUTRAL GAS */

    All.MinEgySpec = 1 / meanweight * (1.0 / GAMMA_MINUS1) * (BOLTZMANN / PROTONMASS) * All.MinGasTemp;
    All.MinEgySpec *= All.UnitMass_in_g / All.UnitEnergy_in_cgs;


#if defined(SFR)
    set_units_sfr();
#endif
}



/*!  This function opens various log-files that report on the status and
 *   performance of the simulstion. On restart from restart-files
 *   (start-option 1), the code will append to these files.
 */
void open_outputfiles(void)
{
    char mode[2], buf[200];
    char dumpdir[200];
    char postfix[128];

    if(RestartFlag == 0 || RestartFlag == 2)
        strcpy(mode, "w");
    else
        strcpy(mode, "a");

    if(RestartFlag == 2) {
        sprintf(postfix, "-R%03d", RestartSnapNum);
    } else {
        sprintf(postfix, "%s", "");
    }

    /* create spliced dirs */
    int chunk = 10;
    if (NTask > 100) chunk = 100;
    if (NTask > 1000) chunk = 1000;

    sprintf(dumpdir, "%sdumpdir-%d%s/", All.OutputDir, (int)(ThisTask / chunk), postfix);
    mkdir(dumpdir, 02755);

#ifdef BLACK_HOLES
    /* Note: This is done by everyone */
    sprintf(buf, "%sblackhole_details_%d.raw", dumpdir, ThisTask);
    if(!(FdBlackHolesDetails = fopen(buf, mode)))
    {
        printf("error in opening file '%s'\n", buf);
        endrun(1);
    }
#endif
#ifdef SFR
    /* Note: This is done by everyone */
    sprintf(buf, "%ssfr_details_%d.txt", dumpdir, ThisTask);
    if(!(FdSfrDetails = fopen(buf, mode)))
    {
        printf("error in opening file '%s'\n", buf);
        endrun(1);
    }
#endif

    if(ThisTask != 0)		/* only the root processors writes to the log files */
        return;

    sprintf(buf, "%s%s%s", All.OutputDir, All.CpuFile, postfix);
    if(!(FdCPU = fopen(buf, mode)))
    {
        printf("error in opening file '%s'\n", buf);
        endrun(1);
    }

    sprintf(buf, "%s%s%s", All.OutputDir, All.InfoFile, postfix);
    if(!(FdInfo = fopen(buf, mode)))
    {
        printf("error in opening file '%s'\n", buf);
        endrun(1);
    }

    sprintf(buf, "%s%s%s", All.OutputDir, All.EnergyFile, postfix);
    if(!(FdEnergy = fopen(buf, mode)))
    {
        printf("error in opening file '%s'\n", buf);
        endrun(1);
    }

    sprintf(buf, "%s%s%s", All.OutputDir, All.TimingsFile, postfix);
    if(!(FdTimings = fopen(buf, mode)))
    {
        printf("error in opening file '%s'\n", buf);
        endrun(1);
    }

#ifdef SFR
    sprintf(buf, "%s%s%s", All.OutputDir, "sfr.txt", postfix);
    if(!(FdSfr = fopen(buf, mode)))
    {
        printf("error in opening file '%s'\n", buf);
        endrun(1);
    }
#endif

#ifdef BLACK_HOLES
    sprintf(buf, "%s%s%s", All.OutputDir, "blackholes.txt", postfix);
    if(!(FdBlackHoles = fopen(buf, mode)))
    {
        printf("error in opening file '%s'\n", buf);
        endrun(1);
    }
#endif



}




/*!  This function closes the global log-files.
*/
void close_outputfiles(void)
{
#ifdef BLACK_HOLES
    fclose(FdBlackHolesDetails);	/* needs to be done by everyone */
#endif

    if(ThisTask != 0)		/* only the root processors writes to the log files */
        return;

    fclose(FdCPU);
    fclose(FdInfo);
    fclose(FdEnergy);
    fclose(FdTimings);

#ifdef SFR
    fclose(FdSfr);
#endif

#ifdef BLACK_HOLES
    fclose(FdBlackHoles);
#endif

}



struct multichoice { char * name; int value; } ;
static int parse_multichoice(struct multichoice * table, char * strchoices) {
    int value = 0;
    struct multichoice * p = table;
    char * delim = ",;&| \t";
    char * token;
    for(token = strtok(strchoices, delim); token ; token = strtok(NULL, delim)) {
        for(p = table; p->name; p++) {
            if(strcasecmp(token, p->name) == 0) {
                value |= p->value;
                break;
            }
        }
        if(p->name == NULL) {
            /* error occured !*/
            return 0; 
        }
    }
    if(value == 0) {
        /* none is specified, use default (NULL named entry) */
        value = p->value;
    }
    return value;
}
static char * format_multichoice(struct multichoice * table, int value) {
    char buffer[2048];
    struct multichoice * p;
    char * c = buffer;
    for(p = table; p->name; p++) {
        if(HAS(value, p->value)) {
            strcpy(c, p->name);
            c += strlen(p->name);
            c[0] = '&';
            c++;
            c[0] = 0;
        }
    }
    return strdup(buffer);
}

#ifdef BLACK_HOLES
struct multichoice BlackHoleFeedbackMethodChoices [] = {
    {"mass", BH_FEEDBACK_MASS},
    {"volume", BH_FEEDBACK_VOLUME},
    {"tophat", BH_FEEDBACK_TOPHAT},
    {"spline", BH_FEEDBACK_SPLINE},
    {NULL, BH_FEEDBACK_SPLINE | BH_FEEDBACK_MASS},
};
#endif 
#ifdef SFR
struct multichoice StarformationCriterionChoices [] = {
    {"density", SFR_CRITERION_DENSITY},
    {"h2", SFR_CRITERION_MOLECULAR_H2},
    {"selfgravity", SFR_CRITERION_SELFGRAVITY},
    {"convergent", SFR_CRITERION_CONVERGENT_FLOW},
    {"continous", SFR_CRITERION_CONTINUOUS_CUTOFF},
    {NULL, SFR_CRITERION_DENSITY},
};

struct multichoice WindModelChoices [] = {
    {"subgrid", WINDS_SUBGRID},
    {"decouple", WINDS_DECOUPLE_SPH},
    {"halo", WINDS_USE_HALO},
    {"fixedefficiency", WINDS_FIXED_EFFICIENCY},
    {"sh03", WINDS_SUBGRID | WINDS_DECOUPLE_SPH | WINDS_FIXED_EFFICIENCY} ,
    {"vs08", WINDS_FIXED_EFFICIENCY},
    {"ofjt10", WINDS_USE_HALO | WINDS_DECOUPLE_SPH},
    {NULL, WINDS_SUBGRID | WINDS_DECOUPLE_SPH | WINDS_FIXED_EFFICIENCY},
};

#endif

/*! This function parses the parameterfile in a simple way.  Each paramater is
 *  defined by a keyword (`tag'), and can be either of type douple, int, or
 *  character string.  The routine makes sure that each parameter appears
 *  exactly once in the parameterfile, otherwise error messages are
 *  produced that complain about the missing parameters.
 */
void read_parameter_file(char *fname)
{
#define REAL 1
#define STRING 2
#define INT 3
#define MULTICHOICE 4
#define MAXTAGS 300

    FILE *fd, *fdout;
    char buf[200], buf1[200], buf2[200], buf3[400];
    int i, j, nt;
    int id[MAXTAGS];
    void *addr[MAXTAGS];
    struct multichoice * choices[MAXTAGS];
    char tag[MAXTAGS][50];
    int errorFlag = 0;

    All.StarformationOn = 0;	/* defaults */

    if(sizeof(int64_t) != 8)
    {
        if(ThisTask == 0)
            printf("\nType `int64_t' is not 64 bit on this platform. Stopping.\n\n");
        endrun(0);
    }

    if(sizeof(int) != 4)
    {
        if(ThisTask == 0)
            printf("\nType `int' is not 32 bit on this platform. Stopping.\n\n");
        endrun(0);
    }

    if(sizeof(float) != 4)
    {
        if(ThisTask == 0)
            printf("\nType `float' is not 32 bit on this platform. Stopping.\n\n");
        endrun(0);
    }

    if(sizeof(double) != 8)
    {
        if(ThisTask == 0)
            printf("\nType `double' is not 64 bit on this platform. Stopping.\n\n");
        endrun(0);
    }

    All.NumThreads = omp_get_max_threads();

    if(ThisTask == 0)		/* read parameter file on process 0 */
    {
        nt = 0;

        strcpy(tag[nt], "InitCondFile");
        addr[nt] = All.InitCondFile;
        id[nt++] = STRING;

        strcpy(tag[nt], "OutputDir");
        addr[nt] = All.OutputDir;
        id[nt++] = STRING;

        strcpy(tag[nt], "TreeCoolFile");
        addr[nt] = All.TreeCoolFile;
        id[nt++] = STRING;

        strcpy(tag[nt], "MetalCoolFile");
        addr[nt] = All.MetalCoolFile;
        id[nt++] = STRING;

        strcpy(tag[nt], "UVFluctuationFile");
        addr[nt] = All.UVFluctuationFile;
        id[nt++] = STRING;

        strcpy(tag[nt], "DensityKernelType");
        addr[nt] = &All.DensityKernelType;
        id[nt++] = INT;

        strcpy(tag[nt], "SnapshotFileBase");
        addr[nt] = All.SnapshotFileBase;
        id[nt++] = STRING;

        strcpy(tag[nt], "EnergyFile");
        addr[nt] = All.EnergyFile;
        id[nt++] = STRING;

        strcpy(tag[nt], "CpuFile");
        addr[nt] = All.CpuFile;
        id[nt++] = STRING;

        strcpy(tag[nt], "InfoFile");
        addr[nt] = All.InfoFile;
        id[nt++] = STRING;

        strcpy(tag[nt], "TimingsFile");
        addr[nt] = All.TimingsFile;
        id[nt++] = STRING;

        strcpy(tag[nt], "RestartFile");
        addr[nt] = All.RestartFile;
        id[nt++] = STRING;

        strcpy(tag[nt], "OutputListFilename");
        addr[nt] = All.OutputListFilename;
        id[nt++] = STRING;

        strcpy(tag[nt], "OutputListOn");
        addr[nt] = &All.OutputListOn;
        id[nt++] = INT;

        strcpy(tag[nt], "Omega0");
        addr[nt] = &All.Omega0;
        id[nt++] = REAL;

        strcpy(tag[nt], "OmegaBaryon");
        addr[nt] = &All.OmegaBaryon;
        id[nt++] = REAL;

        strcpy(tag[nt], "OmegaLambda");
        addr[nt] = &All.OmegaLambda;
        id[nt++] = REAL;

        strcpy(tag[nt], "HubbleParam");
        addr[nt] = &All.HubbleParam;
        id[nt++] = REAL;

        strcpy(tag[nt], "BoxSize");
        addr[nt] = &All.BoxSize;
        id[nt++] = REAL;

        strcpy(tag[nt], "MaxMemSizePerCore");
        addr[nt] = &All.MaxMemSizePerCore;
        id[nt++] = INT;

        strcpy(tag[nt], "TimeOfFirstSnapshot");
        addr[nt] = &All.TimeOfFirstSnapshot;
        id[nt++] = REAL;

        strcpy(tag[nt], "CpuTimeBetRestartFile");
        addr[nt] = &All.CpuTimeBetRestartFile;
        id[nt++] = REAL;

        strcpy(tag[nt], "TimeBetStatistics");
        addr[nt] = &All.TimeBetStatistics;
        id[nt++] = REAL;

        strcpy(tag[nt], "TimeBegin");
        addr[nt] = &All.TimeBegin;
        id[nt++] = REAL;

        strcpy(tag[nt], "TimeMax");
        addr[nt] = &All.TimeMax;
        id[nt++] = REAL;

        strcpy(tag[nt], "TimeBetSnapshot");
        addr[nt] = &All.TimeBetSnapshot;
        id[nt++] = REAL;

        strcpy(tag[nt], "UnitVelocity_in_cm_per_s");
        addr[nt] = &All.UnitVelocity_in_cm_per_s;
        id[nt++] = REAL;

        strcpy(tag[nt], "UnitLength_in_cm");
        addr[nt] = &All.UnitLength_in_cm;
        id[nt++] = REAL;

        strcpy(tag[nt], "UnitMass_in_g");
        addr[nt] = &All.UnitMass_in_g;
        id[nt++] = REAL;

        strcpy(tag[nt], "TreeDomainUpdateFrequency");
        addr[nt] = &All.TreeDomainUpdateFrequency;
        id[nt++] = REAL;

        strcpy(tag[nt], "ErrTolIntAccuracy");
        addr[nt] = &All.ErrTolIntAccuracy;
        id[nt++] = REAL;

        strcpy(tag[nt], "ErrTolTheta");
        addr[nt] = &All.ErrTolTheta;
        id[nt++] = REAL;

        strcpy(tag[nt], "Nmesh");
        addr[nt] = &All.Nmesh;
        id[nt++] = INT;

        strcpy(tag[nt], "ErrTolForceAcc");
        addr[nt] = &All.ErrTolForceAcc;
        id[nt++] = REAL;

        strcpy(tag[nt], "MinGasHsmlFractional");
        addr[nt] = &All.MinGasHsmlFractional;
        id[nt++] = REAL;

        strcpy(tag[nt], "MaxSizeTimestep");
        addr[nt] = &All.MaxSizeTimestep;
        id[nt++] = REAL;

        strcpy(tag[nt], "MinSizeTimestep");
        addr[nt] = &All.MinSizeTimestep;
        id[nt++] = REAL;

        strcpy(tag[nt], "MaxRMSDisplacementFac");
        addr[nt] = &All.MaxRMSDisplacementFac;
        id[nt++] = REAL;

        strcpy(tag[nt], "ArtBulkViscConst");
        addr[nt] = &All.ArtBulkViscConst;
        id[nt++] = REAL;

        strcpy(tag[nt], "CourantFac");
        addr[nt] = &All.CourantFac;
        id[nt++] = REAL;

        strcpy(tag[nt], "DensityResolutionEta");
        addr[nt] = &All.DensityResolutionEta;
        id[nt++] = REAL;

        strcpy(tag[nt], "DensityContrastLimit");
        addr[nt] = &All.DensityContrastLimit;
        id[nt++] = REAL;

        strcpy(tag[nt], "MaxNumNgbDeviation");
        addr[nt] = &All.MaxNumNgbDeviation;
        id[nt++] = REAL;

#ifdef START_WITH_EXTRA_NGBDEV
        strcpy(tag[nt], "MaxNumNgbDeviationStart");
        addr[nt] = &All.MaxNumNgbDeviationStart;
        id[nt++] = REAL;
#endif

        strcpy(tag[nt], "ICFormat");
        addr[nt] = &All.ICFormat;
        id[nt++] = INT;

        strcpy(tag[nt], "CompressionLevel");
        addr[nt] = &All.CompressionLevel;
        id[nt++] = INT;

        strcpy(tag[nt], "SnapFormat");
        addr[nt] = &All.SnapFormat;
        id[nt++] = INT;

        strcpy(tag[nt], "NumFilesPerSnapshot");
        addr[nt] = &All.NumFilesPerSnapshot;
        id[nt++] = INT;

        strcpy(tag[nt], "NumWritersPerSnapshot");
        addr[nt] = &All.NumWritersPerSnapshot;
        id[nt++] = INT;

        strcpy(tag[nt], "NumFilesPerPIG");
        addr[nt] = &All.NumFilesPerPIG;
        id[nt++] = INT;
        strcpy(tag[nt], "NumWritersPerPIG");
        addr[nt] = &All.NumWritersPerPIG;
        id[nt++] = INT;

        strcpy(tag[nt], "CoolingOn");
        addr[nt] = &All.CoolingOn;
        id[nt++] = INT;

        strcpy(tag[nt], "StarformationOn");
        addr[nt] = &All.StarformationOn;
        id[nt++] = INT;

        strcpy(tag[nt], "TypeOfTimestepCriterion");
        addr[nt] = &All.TypeOfTimestepCriterion;
        id[nt++] = INT;

        strcpy(tag[nt], "TypeOfOpeningCriterion");
        addr[nt] = &All.TypeOfOpeningCriterion;
        id[nt++] = INT;

        strcpy(tag[nt], "TimeLimitCPU");
        addr[nt] = &All.TimeLimitCPU;
        id[nt++] = REAL;

        strcpy(tag[nt], "SofteningHalo");
        addr[nt] = &All.SofteningHalo;
        id[nt++] = REAL;

        strcpy(tag[nt], "SofteningDisk");
        addr[nt] = &All.SofteningDisk;
        id[nt++] = REAL;

        strcpy(tag[nt], "SofteningBulge");
        addr[nt] = &All.SofteningBulge;
        id[nt++] = REAL;

        strcpy(tag[nt], "SofteningGas");
        addr[nt] = &All.SofteningGas;
        id[nt++] = REAL;

        strcpy(tag[nt], "SofteningStars");
        addr[nt] = &All.SofteningStars;
        id[nt++] = REAL;

        strcpy(tag[nt], "SofteningBndry");
        addr[nt] = &All.SofteningBndry;
        id[nt++] = REAL;

        strcpy(tag[nt], "SofteningHaloMaxPhys");
        addr[nt] = &All.SofteningHaloMaxPhys;
        id[nt++] = REAL;

        strcpy(tag[nt], "SofteningDiskMaxPhys");
        addr[nt] = &All.SofteningDiskMaxPhys;
        id[nt++] = REAL;

        strcpy(tag[nt], "SofteningBulgeMaxPhys");
        addr[nt] = &All.SofteningBulgeMaxPhys;
        id[nt++] = REAL;

        strcpy(tag[nt], "SofteningGasMaxPhys");
        addr[nt] = &All.SofteningGasMaxPhys;
        id[nt++] = REAL;

        strcpy(tag[nt], "SofteningStarsMaxPhys");
        addr[nt] = &All.SofteningStarsMaxPhys;
        id[nt++] = REAL;

        strcpy(tag[nt], "SofteningBndryMaxPhys");
        addr[nt] = &All.SofteningBndryMaxPhys;
        id[nt++] = REAL;

        strcpy(tag[nt], "BufferSize");
        addr[nt] = &All.BufferSize;
        id[nt++] = REAL;

        strcpy(tag[nt], "PartAllocFactor");
        addr[nt] = &All.PartAllocFactor;
        id[nt++] = REAL;

        strcpy(tag[nt], "TopNodeAllocFactor");
        addr[nt] = &All.TopNodeAllocFactor;
        id[nt++] = REAL;

        strcpy(tag[nt], "GravityConstantInternal");
        addr[nt] = &All.GravityConstantInternal;
        id[nt++] = REAL;

        strcpy(tag[nt], "InitGasTemp");
        addr[nt] = &All.InitGasTemp;
        id[nt++] = REAL;

        strcpy(tag[nt], "MinGasTemp");
        addr[nt] = &All.MinGasTemp;
        id[nt++] = REAL;

#ifdef OUTPUTLINEOFSIGHT
        strcpy(tag[nt], "TimeFirstLineOfSight");
        addr[nt] = &All.TimeFirstLineOfSight;
        id[nt++] = REAL;
#endif


#if defined(ADAPTIVE_GRAVSOFT_FORGAS) && !defined(ADAPTIVE_GRAVSOFT_FORGAS_HSML)
        strcpy(tag[nt], "ReferenceGasMass");
        addr[nt] = &All.ReferenceGasMass;
        id[nt++] = REAL;
#endif

#ifdef BLACK_HOLES
        strcpy(tag[nt], "TimeBetBlackHoleSearch");
        addr[nt] = &All.TimeBetBlackHoleSearch;
        id[nt++] = REAL;

        strcpy(tag[nt], "BlackHoleAccretionFactor");
        addr[nt] = &All.BlackHoleAccretionFactor;
        id[nt++] = REAL;

        strcpy(tag[nt], "BlackHoleEddingtonFactor");
        addr[nt] = &All.BlackHoleEddingtonFactor;
        id[nt++] = REAL;


        strcpy(tag[nt], "SeedBlackHoleMass");
        addr[nt] = &All.SeedBlackHoleMass;
        id[nt++] = REAL;

        strcpy(tag[nt], "MinFoFMassForNewSeed");
        addr[nt] = &All.MinFoFMassForNewSeed;
        id[nt++] = REAL;

        strcpy(tag[nt], "BlackHoleNgbFactor");
        addr[nt] = &All.BlackHoleNgbFactor;
        id[nt++] = REAL;

        strcpy(tag[nt], "BlackHoleMaxAccretionRadius");
        addr[nt] = &All.BlackHoleMaxAccretionRadius;
        id[nt++] = REAL;

        strcpy(tag[nt], "BlackHoleFeedbackFactor");
        addr[nt] = &All.BlackHoleFeedbackFactor;
        id[nt++] = REAL;

        strcpy(tag[nt], "BlackHoleFeedbackRadius");
        addr[nt] = &All.BlackHoleFeedbackRadius;
        id[nt++] = REAL;

        strcpy(tag[nt], "BlackHoleFeedbackRadiusMaxPhys");
        addr[nt] = &All.BlackHoleFeedbackRadiusMaxPhys;
        id[nt++] = REAL;

        strcpy(tag[nt], "BlackHoleFeedbackMethod");
        addr[nt] = &All.BlackHoleFeedbackMethod;
        choices[nt] = BlackHoleFeedbackMethodChoices;
        id[nt++] = MULTICHOICE;

#endif

#ifdef SFR
        strcpy(tag[nt], "StarformationCriterion");
        addr[nt] = &All.StarformationCriterion;
        choices[nt] = StarformationCriterionChoices;
        id[nt++] = MULTICHOICE;
          
        strcpy(tag[nt], "CritOverDensity");
        addr[nt] = &All.CritOverDensity;
        id[nt++] = REAL;

        strcpy(tag[nt], "CritPhysDensity");
        addr[nt] = &All.CritPhysDensity;
        id[nt++] = REAL;

        strcpy(tag[nt], "FactorSN");
        addr[nt] = &All.FactorSN;
        id[nt++] = REAL;
        strcpy(tag[nt], "FactorEVP");
        addr[nt] = &All.FactorEVP;
        id[nt++] = REAL;

        strcpy(tag[nt], "TempSupernova");
        addr[nt] = &All.TempSupernova;
        id[nt++] = REAL;

        strcpy(tag[nt], "TempClouds");
        addr[nt] = &All.TempClouds;
        id[nt++] = REAL;

        strcpy(tag[nt], "MaxSfrTimescale");
        addr[nt] = &All.MaxSfrTimescale;
        id[nt++] = REAL;

        strcpy(tag[nt], "WindModel");
        addr[nt] = &All.WindModel;
        choices[nt] = WindModelChoices;
        id[nt++] = MULTICHOICE;

        /* The following two are for VS08 and SH03*/
        strcpy(tag[nt], "WindEfficiency");
        addr[nt] = &All.WindEfficiency;
        id[nt++] = REAL;

        strcpy(tag[nt], "WindEnergyFraction");
        addr[nt] = &All.WindEnergyFraction;
        id[nt++] = REAL;

        /* The following two are for OFJT10*/
        strcpy(tag[nt], "WindSigma0");
        addr[nt] = &All.WindSigma0;
        id[nt++] = REAL;

        strcpy(tag[nt], "WindSpeedFactor");
        addr[nt] = &All.WindSpeedFactor;
        id[nt++] = REAL;

        strcpy(tag[nt], "WindFreeTravelLength");
        addr[nt] = &All.WindFreeTravelLength;
        id[nt++] = REAL;

        strcpy(tag[nt], "WindFreeTravelDensFac");
        addr[nt] = &All.WindFreeTravelDensFac;
        id[nt++] = REAL;
#endif

#if defined(SNIA_HEATING)
        strcpy(tag[nt], "SnIaHeatingRate");
        addr[nt] = &All.SnIaHeatingRate;
        id[nt++] = REAL;
#endif

#ifdef SOFTEREQS
        strcpy(tag[nt], "FactorForSofterEQS");
        addr[nt] = &All.FactorForSofterEQS;
        id[nt++] = REAL;
#endif

#ifdef TIME_DEP_ART_VISC
        strcpy(tag[nt], "ViscositySourceScaling");
        addr[nt] = &All.ViscSource0;
        id[nt++] = REAL;

        strcpy(tag[nt], "ViscosityDecayLength");
        addr[nt] = &All.DecayLength;
        id[nt++] = REAL;

        strcpy(tag[nt], "ViscosityAlphaMin");
        addr[nt] = &All.AlphaMin;
        id[nt++] = REAL;
#endif

#ifdef EOS_DEGENERATE
        strcpy(tag[nt], "EosTable");
        addr[nt] = All.EosTable;
        id[nt++] = STRING;

        strcpy(tag[nt], "EosSpecies");
        addr[nt] = All.EosSpecies;
        id[nt++] = STRING;
#endif

#ifdef SINKS
        strcpy(tag[nt], "SinkHsml");
        addr[nt] = &All.SinkHsml;
        id[nt++] = REAL;

        strcpy(tag[nt], "SinkDensThresh");
        addr[nt] = &All.SinkDensThresh;
        id[nt++] = REAL;
#endif

<<<<<<< HEAD

#ifdef END_TIME_DYN_BASED
        strcpy(tag[nt], "EndTimeDens"); 
        addr[nt] = &All.EndTimeDens;
        id[nt++] = REAL;
=======
#ifdef GENERATE_GAS_IN_ICS
#ifdef GENERATE_GAS_TG
        strcpy(tag[nt], "GenGasRefFac");
        addr[nt] = &All.GenGasRefFac;
        id[nt++] = INT;
#endif
>>>>>>> 174f68f9
#endif

        if((fd = fopen(fname, "r")))
        {
            sprintf(buf, "%s%s", fname, "-usedvalues");
            if(!(fdout = fopen(buf, "w")))
            {
                printf("error opening file '%s' \n", buf);
                errorFlag = 1;
            }
            else
            {
                printf("Obtaining parameters from file '%s':\n", fname);
                while(!feof(fd))
                {
                    char *ret;

                    *buf = 0;
                    ret = fgets(buf, 200, fd);
                    if(ret == NULL)
                        continue;
                    if(sscanf(buf, "%s%s%s", buf1, buf2, buf3) < 2)
                        continue;

                    if(buf1[0] == '%')
                        continue;

                    for(i = 0, j = -1; i < nt; i++)
                        if(strcmp(buf1, tag[i]) == 0)
                        {
                            j = i;
                            tag[i][0] = 0;
                            break;
                        }

                    if(j >= 0)
                    {
                        switch (id[j])
                        {
                            case REAL:
                                *((double *) addr[j]) = atof(buf2);
                                fprintf(fdout, "%-35s%g\n", buf1, *((double *) addr[j]));
                                fprintf(stdout, "%-35s%g\n", buf1, *((double *) addr[j]));
                                break;
                            case STRING:
                                strcpy((char *) addr[j], buf2);
                                fprintf(fdout, "%-35s%s\n", buf1, buf2);
                                fprintf(stdout, "%-35s%s\n", buf1, buf2);
                                break;
                            case INT:
                                *((int *) addr[j]) = atoi(buf2);
                                fprintf(fdout, "%-35s%d\n", buf1, *((int *) addr[j]));
                                fprintf(stdout, "%-35s%d\n", buf1, *((int *) addr[j]));
                                break;
                            case MULTICHOICE:
                                {
                                    int value = parse_multichoice(choices[j], buf2);
                                    *((int *) addr[j]) = value;
                                    char * parsed = NULL;
                                    if(value == 0) {
                                        parsed = format_multichoice(choices[j], -1);
                                        fprintf(stdout, 
                                                "Error in file %s:   Tag '%s' possible choices are: %s.\n",
                                                fname, buf1, parsed);
                                        errorFlag = 1;
                                    } else {
                                        parsed = format_multichoice(choices[j], *((int *) addr[j]));
                                        fprintf(fdout, "%-35s%s\n", buf1, parsed);
                                        fprintf(stdout, "%-35s%s\n", buf1, parsed);
                                    }
                                    free(parsed);
                                }
                                break;
                        }
                    }
                    else
                    {
                        fprintf(stdout, "WARNING from file %s:   Tag '%s' ignored !\n", fname, buf1);
                    }
                }
                fclose(fd);
                fclose(fdout);
                printf("\n");

                i = strlen(All.OutputDir);
                if(i > 0)
                    if(All.OutputDir[i - 1] != '/')
                        strcat(All.OutputDir, "/");

            }
        }
        else
        {
            printf("Parameter file %s not found.\n", fname);
            errorFlag = 1;
        }

        for(i = 0; i < nt; i++)
        {
                if(*tag[i])
                {
                    printf("Error. I miss a value for tag '%s' in parameter file '%s'.\n", tag[i], fname);
                    errorFlag = 1;
                }
        }

        {
            if(All.DensityKernelType >= density_kernel_type_end()) {
                printf("Error. DensityKernelType can be\n");
                for(i = 0; i < density_kernel_type_end(); i++) {
                    printf("%d %s\n", i, density_kernel_name(i));
                }
                errorFlag = 1; 
            }
            printf("The Density Kernel type is %d (%s)\n", All.DensityKernelType, density_kernel_name(All.DensityKernelType));
            All.DesNumNgb = density_kernel_desnumngb(All.DensityKernelType, 
                    All.DensityResolutionEta);
            printf("The Density resolution is %g * mean separation, or %d neighbours\n",
                    All.DensityResolutionEta, All.DesNumNgb);
            int k = 0;
            for(k = 0; k < 2; k++) {
                char fn[1024];
                sprintf(fn, "density-kernel-%02d.txt", k);
                FILE * fd = fopen(fn, "w");
                double support = density_kernel_support(k);
                density_kernel_t kernel;
                density_kernel_init_with_type(&kernel, k, support); 
                double max = 1000;
                for(i = 0 ; i < max; i ++) {
                    double u = i / max;
                    double q = i / max * support;
                    fprintf(fd, "%g %g %g \n", 
                           q,
                           density_kernel_wk(&kernel, u),
                           density_kernel_dwk(&kernel, u)
                    );
                }
                fclose(fd);
            }
        }
        if(All.OutputListOn && errorFlag == 0)
            errorFlag += read_outputlist(All.OutputListFilename);
        else
            All.OutputListLength = 0;

    }

    MPI_Bcast(&errorFlag, 1, MPI_INT, 0, MPI_COMM_WORLD);

    if(errorFlag)
    {
        fflush(stdout);
        fflush(stderr);
        MPI_Finalize();
        exit(0);
    }



    /* now communicate the relevant parameters to the other processes */
    MPI_Bcast(&All, sizeof(struct global_data_all_processes), MPI_BYTE, 0, MPI_COMM_WORLD);



    if(All.NumWritersPerSnapshot > NTask)
    {
       All.NumWritersPerSnapshot = NTask;
    }
    if(All.NumWritersPerPIG > NTask)
    {
       All.NumWritersPerPIG = NTask;
    }

#ifdef BLACK_HOLES
        /* parse blackhole feedback method string */
        {
            if(HAS(All.BlackHoleFeedbackMethod,  BH_FEEDBACK_TOPHAT)
                ==  HAS(All.BlackHoleFeedbackMethod, BH_FEEDBACK_SPLINE)){
                printf("error BlackHoleFeedbackMethod contains either tophat or spline, but both\n");
                endrun(0);
            }
            if(HAS(All.BlackHoleFeedbackMethod, BH_FEEDBACK_MASS)
                ==  HAS(All.BlackHoleFeedbackMethod, BH_FEEDBACK_VOLUME)){
                printf("error BlackHoleFeedbackMethod contains either volume or mass, but both\n");
                endrun(0);
            }
        }
#endif
#ifdef SFR
        if(!HAS(All.StarformationCriterion, SFR_CRITERION_DENSITY)) {
            printf("error: At least use SFR_CRITERION_DENSITY\n");
            endrun(0);
        }
#if ! defined SPH_GRAD_RHO || ! defined METALS
        if(HAS(All.StarformationCriterion, SFR_CRITERION_MOLECULAR_H2)) {
            printf("error: enable SPH_GRAD_RHO to use h2 criterion in sfr \n");
            endrun(0);
        }
        if(HAS(All.StarformationCriterion, SFR_CRITERION_SELFGRAVITY)) {
            printf("error: enable SPH_GRAD_RHO to use selfgravity in sfr \n");
            endrun(0);
        } 
#endif

#endif

    if(All.TypeOfTimestepCriterion >= 3)
    {
        if(ThisTask == 0)
        {
            printf("The specified timestep criterion\n");
            printf("is not valid\n");
        }
        endrun(0);
    }

#if defined(LONG_X) ||  defined(LONG_Y) || defined(LONG_Z)
#ifndef NOGRAVITY
    if(ThisTask == 0)
    {
        printf("Code was compiled with LONG_X/Y/Z, but not with NOGRAVITY.\n");
        printf("Stretched periodic boxes are not implemented for gravity yet.\n");
    }
    endrun(0);
#endif
#endif

#ifdef SFR

    if(All.StarformationOn == 0)
    {
        if(ThisTask == 0)
        {
            printf("StarformationOn is disabled!\n");
        }
    }
    if(All.CoolingOn == 0)
    {
        if(ThisTask == 0)
        {
            printf("You try to use the code with star formation enabled,\n");
            printf("but you did not switch on cooling.\nThis mode is not supported.\n");
        }
        endrun(0);
    }
#else
    if(All.StarformationOn == 1)
    {
        if(ThisTask == 0)
        {
            printf("Code was compiled with star formation switched off.\n");
            printf("You must set `StarformationOn=0', or recompile the code.\n");
        }
        All.StarformationOn = 0;
    }
#endif



#ifdef METALS
#ifndef SFR
    if(ThisTask == 0)
    {
        printf("Code was compiled with METALS, but not with SFR.\n");
        printf("This is not allowed.\n");
    }
    endrun(0);
#endif
#endif

#undef REAL
#undef STRING
#undef INT
#undef MAXTAGS

}


/*! this function reads a table with a list of desired output times. The table
 *  does not have to be ordered in any way, but may not contain more than
 *  MAXLEN_OUTPUTLIST entries.
 */
int read_outputlist(char *fname)
{
    FILE *fd;
    int count, flag;
    char buf[512];

    if(!(fd = fopen(fname, "r")))
    {
        printf("can't read output list in file '%s'\n", fname);
        return 1;
    }

    All.OutputListLength = 0;

    while(1)
    {
        if(fgets(buf, 500, fd) != buf)
            break;

        count = sscanf(buf, " %lg %d ", &All.OutputListTimes[All.OutputListLength], &flag);

        if(count == 1)
            flag = 1;

        if(count == 1 || count == 2)
        {
            if(All.OutputListLength >= MAXLEN_OUTPUTLIST)
            {
                if(ThisTask == 0)
                    printf("\ntoo many entries in output-list. You should increase MAXLEN_OUTPUTLIST=%d.\n",
                            (int) MAXLEN_OUTPUTLIST);
                endrun(13);
            }

            All.OutputListFlag[All.OutputListLength] = flag;
            All.OutputListLength++;
        }
    }

    fclose(fd);

    printf("\nfound %d times in output-list.\n", All.OutputListLength);

    return 0;
}


/*! If a restart from restart-files is carried out where the TimeMax variable
 * is increased, then the integer timeline needs to be adjusted. The approach
 * taken here is to reduce the resolution of the integer timeline by factors
 * of 2 until the new final time can be reached within TIMEBASE.
 */
void readjust_timebase(double TimeMax_old, double TimeMax_new)
{
    int i;
    int64_t ti_end;

    if(sizeof(int64_t) != 8)
    {
        if(ThisTask == 0)
            printf("\nType 'int64_t' is not 64 bit on this platform\n\n");
        endrun(555);
    }

    if(ThisTask == 0)
    {
        printf("\nAll.TimeMax has been changed in the parameterfile\n");
        printf("Need to adjust integer timeline\n\n\n");
    }

    if(TimeMax_new < TimeMax_old)
    {
        if(ThisTask == 0)
            printf("\nIt is not allowed to reduce All.TimeMax\n\n");
        endrun(556);
    }

    ti_end = (int64_t) (log(TimeMax_new / All.TimeBegin) / All.Timebase_interval);

    while(ti_end > TIMEBASE)
    {
        All.Timebase_interval *= 2.0;

        ti_end /= 2;
        All.Ti_Current /= 2;

        All.PM_Ti_begstep /= 2;
        All.PM_Ti_endstep /= 2;

        for(i = 0; i < NumPart; i++)
        {
            P[i].Ti_begstep /= 2;
            P[i].Ti_current /= 2;

            if(P[i].TimeBin > 0)
            {
                P[i].TimeBin--;
                if(P[i].TimeBin <= 0)
                {
                    printf("Error in readjust_timebase(). Minimum Timebin for particle %d reached.\n", i);
                    endrun(8765);
                }
            }
        }

        All.Ti_nextlineofsight /= 2;
    }

    All.TimeMax = TimeMax_new;
}<|MERGE_RESOLUTION|>--- conflicted
+++ resolved
@@ -1000,22 +1000,6 @@
         strcpy(tag[nt], "SinkDensThresh");
         addr[nt] = &All.SinkDensThresh;
         id[nt++] = REAL;
-#endif
-
-<<<<<<< HEAD
-
-#ifdef END_TIME_DYN_BASED
-        strcpy(tag[nt], "EndTimeDens"); 
-        addr[nt] = &All.EndTimeDens;
-        id[nt++] = REAL;
-=======
-#ifdef GENERATE_GAS_IN_ICS
-#ifdef GENERATE_GAS_TG
-        strcpy(tag[nt], "GenGasRefFac");
-        addr[nt] = &All.GenGasRefFac;
-        id[nt++] = INT;
-#endif
->>>>>>> 174f68f9
 #endif
 
         if((fd = fopen(fname, "r")))
