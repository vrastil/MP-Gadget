--- conflicted
+++ resolved
@@ -1,8 +1,3 @@
-<<<<<<< HEAD
-# MP-Gadget Makefile
-CONFIG = Options.mk.Scinet
-=======
->>>>>>> c87621e4
 # Customization; see Options.mk.example
 include Makefile.defaults
 
